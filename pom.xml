--- conflicted
+++ resolved
@@ -6,11 +6,7 @@
     <modelVersion>4.0.0</modelVersion>
     <groupId>com.pinterest.singer</groupId>
     <artifactId>singer-package</artifactId>
-<<<<<<< HEAD
-    <version>0.8.0-rc.5</version>
-=======
-    <version>0.7.3.32</version>
->>>>>>> efae5320
+    <version>0.8.0-rc.6</version>
     <packaging>pom</packaging>
     <description>Singer Logging Agent modules</description>
     <inceptionYear>2013</inceptionYear>
@@ -40,6 +36,10 @@
         <developer>
             <id>ambud</id>
             <name>Ambud Sharma</name>
+        </developer>
+        <developer>
+            <id>zzhhhzz</id>
+            <name>Heng Zhang</name>
         </developer>
     </developers>
     <scm>
